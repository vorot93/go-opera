--- conflicted
+++ resolved
@@ -124,7 +124,6 @@
 	s.Snaps.Rebuild(root)
 }
 
-<<<<<<< HEAD
 // CleanCommit clean old state trie and commit changes.
 func (s *Store) CleanCommit(block iblockproc.BlockState) error {
 	// Don't need to reference the current state root
@@ -148,14 +147,14 @@
 		s.Log.Error("Failed to flush trie DB into main DB", "err", err)
 	}
 	return err
-=======
+}
+
 func (s *Store) PauseEvmSnapshot() {
 	s.Snaps.Disable()
 }
 
 func (s *Store) IsEvmSnapshotPaused() bool {
 	return rawdb.ReadSnapshotDisabled(s.table.Evm)
->>>>>>> fa7e8da8
 }
 
 // Commit changes.
