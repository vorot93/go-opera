package pos

import (
	"io"
	"sort"

	"github.com/ethereum/go-ethereum/common"
	"github.com/ethereum/go-ethereum/rlp"

	"github.com/Fantom-foundation/go-lachesis/inter/idx"
)

// TODO: move it to config
const (
	// ValidatorsMax in top set.
	ValidatorsMax = 30
	// Qualification is a minimal validator's stake.
	Qualification Stake = 1e6
)

type (
	// Validators of epoch with stake.
	Validators struct {
		indexes   map[common.Address]int
		list      []Stake
		addresses []common.Address
	}
)

// NewValidators return new pointer of Validators object
func NewValidators() *Validators {
	return &Validators{
		indexes:   make(map[common.Address]int),
		list:      make([]Stake, 0, ValidatorsMax),
		addresses: make([]common.Address, 0, ValidatorsMax),
	}
}

// Len return count of validators in Validators objects
func (vv Validators) Len() int {
	return len(vv.list)
}

// Iterate return chanel of common.Address for get validators in loop
func (vv Validators) Iterate() <-chan common.Address {
	c := make(chan common.Address)
	go func() {
		for _, a := range vv.addresses {
			c <- a
		}
		close(c)
	}()
	return c
}

// Set appends item to Validator object
func (vv *Validators) Set(addr common.Address, stake Stake) {
	if stake != 0 {
		i, ok := vv.indexes[addr]
		if ok {
			vv.list[i] = stake
			return
		}
		vv.list = append(vv.list, stake)
		vv.addresses = append(vv.addresses, addr)
		vv.indexes[addr] = len(vv.list) - 1
	} else {
		i, ok := vv.indexes[addr]
		if ok {
			delete(vv.indexes, addr)
			idxOrig := len(vv.list) - 1
			if i == idxOrig {
				vv.list = vv.list[:idxOrig]
				vv.addresses = vv.addresses[:idxOrig]
			} else {
				// Move last to deleted position + truncate list len
				vv.list[i] = vv.list[idxOrig]
				vv.list = vv.list[:idxOrig]

				vv.indexes[vv.addresses[idxOrig]] = i

				vv.addresses[i] = vv.addresses[idxOrig]
				vv.addresses = vv.addresses[:idxOrig]
			}
		}
	}
}

// Get return stake for validator address
func (vv Validators) Get(addr common.Address) Stake {
	i, ok := vv.indexes[addr]
	if ok {
		return vv.list[i]
	}
	return 0
}

// Exists return boolean true if address exists in Validators object
func (vv Validators) Exists(addr common.Address) bool {
	_, ok := vv.indexes[addr]
	return ok
}

// Addresses returns not sorted addresses.
func (vv Validators) Addresses() []common.Address {
	return vv.addresses
}

// SortedAddresses returns deterministically sorted addresses.
// The order is the same as for Idxs().
func (vv Validators) SortedAddresses() []common.Address {
	array := make([]common.Address, len(vv.list))
	for i, s := range vv.sortedArray() {
		array[i] = s.Addr
	}
	return array
}

// Idxs gets deterministic total order of validators.
func (vv Validators) Idxs() map[common.Address]idx.Validator {
	idxs := make(map[common.Address]idx.Validator, len(vv.list))
	for i, v := range vv.sortedArray() {
		idxs[v.Addr] = idx.Validator(i)
	}
	return idxs
}

func (vv Validators) sortedArray() validators {
	array := make(validators, 0, len(vv.list))
	for addr, i := range vv.indexes {
		s := vv.list[i]
		array = append(array, validator{
			Addr:  addr,
			Stake: s,
		})
	}
	sort.Sort(array)
	return array
}

// Top gets top subset.
func (vv Validators) Top() Validators {
	top := vv.sortedArray()

	for i, v := range top {
		if v.Stake < Qualification {
			top = top[:i]
			break
		}
	}

	if len(top) > ValidatorsMax {
		top = top[:ValidatorsMax]
	}

	res := NewValidators()
	for _, v := range top {
		res.Set(v.Addr, v.Stake)
	}

	return *res
}

// Copy constructs a copy.
func (vv Validators) Copy() Validators {
	res := NewValidators()

	if cap(res.list) < len(vv.list) {
		res.list = make([]Stake, len(vv.list))
		res.addresses = make([]common.Address, len(vv.list))
	}
	res.list = res.list[0:len(vv.list)]
	res.addresses = res.addresses[0:len(vv.list)]
	copy(res.list, vv.list)
	copy(res.addresses, vv.addresses)

	for addr, i := range vv.indexes {
		res.indexes[addr] = i
	}

	return *res
}

// Quorum limit of validators.
func (vv Validators) Quorum() Stake {
	return vv.TotalStake()*2/3 + 1
}

// TotalStake of validators.
func (vv Validators) TotalStake() (sum Stake) {
	for _, s := range vv.list {
		sum += s
	}
	return
}

// StakeOf validator.
func (vv Validators) StakeOf(n common.Address) Stake {
	return vv.Get(n)
}

// EncodeRLP is for RLP serialization.
func (vv Validators) EncodeRLP(w io.Writer) error {
	return rlp.Encode(w, vv.sortedArray())
}

// DecodeRLP is for RLP deserialization.
func (vv *Validators) DecodeRLP(s *rlp.Stream) error {
<<<<<<< HEAD
	if *vv == nil {
		*vv = Validators{}
=======
	if vv == nil {
		vv = NewValidators()
	}
	if vv.addresses == nil {
		vv.addresses = make([]common.Address, 0, ValidatorsMax)
	}
	if vv.indexes == nil {
		vv.indexes = make(map[common.Address]int)
	}
	if vv.list == nil {
		vv.list = make([]Stake, 0, ValidatorsMax)
>>>>>>> 227606e0
	}

	var arr []validator
	if err := s.Decode(&arr); err != nil {
		return err
	}

	for _, w := range arr {
<<<<<<< HEAD
		(*vv)[w.Addr] = w.Stake
=======
		vv.Set(w.Addr, w.Stake)
>>>>>>> 227606e0
	}

	return nil
}<|MERGE_RESOLUTION|>--- conflicted
+++ resolved
@@ -206,10 +206,6 @@
 
 // DecodeRLP is for RLP deserialization.
 func (vv *Validators) DecodeRLP(s *rlp.Stream) error {
-<<<<<<< HEAD
-	if *vv == nil {
-		*vv = Validators{}
-=======
 	if vv == nil {
 		vv = NewValidators()
 	}
@@ -221,7 +217,6 @@
 	}
 	if vv.list == nil {
 		vv.list = make([]Stake, 0, ValidatorsMax)
->>>>>>> 227606e0
 	}
 
 	var arr []validator
@@ -230,11 +225,7 @@
 	}
 
 	for _, w := range arr {
-<<<<<<< HEAD
-		(*vv)[w.Addr] = w.Stake
-=======
 		vv.Set(w.Addr, w.Stake)
->>>>>>> 227606e0
 	}
 
 	return nil
