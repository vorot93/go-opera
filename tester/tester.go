package tester

import (
	"fmt"
	"math/rand"
	"strconv"
	"strings"

	_ "os"
	_ "sync"

	"github.com/andrecronje/lachesis/src/peers"
<<<<<<< HEAD
	"github.com/andrecronje/lachesis/src/proxy/socket/lachesis"
	"github.com/sirupsen/logrus"
=======
	"github.com/andrecronje/lachesis/src/proxy"
>>>>>>> 887681c2
)

func PingNodesN(participants []*peers.Peer, p peers.PubKeyPeers, n uint64, logger *logrus.Logger) {
	proxies := make(map[int]*lachesis.WebsocketLachesisProxy)
	for _, participant := range participants {
		node := p[participant.PubKeyHex]
		host_port := strings.Split(node.NetAddr, ":")
		port, err := strconv.Atoi(host_port[1])
		addr := fmt.Sprintf("%s:%d", host_port[0], port-3000 /*9000*/)
		proxy, err := lachesis.NewWebsocketLachesisProxy(addr, nil, 10*time.Second, logger)
		if err != nil {
			fmt.Printf("error:\t\t\t%s\n", err.Error())
			fmt.Printf("Failed to create WebsocketLachesisProxy:\t\t\t%s (id=%d)\n", participant.NetAddr, node.ID)
		}
		proxies[node.ID] = proxy
	}
	for iteration := uint64(0); iteration < n; iteration++ {
		participant := participants[rand.Intn(len(participants))]
		node := p[participant.PubKeyHex]

		_, err := transact(proxies[node.ID])

		if err != nil {
			fmt.Printf("error:\t\t\t%s\n", err.Error())
			fmt.Printf("Failed to ping:\t\t\t%s (id=%d)\n", participant.NetAddr, node.ID)
			fmt.Printf("Failed to send transaction:\t%d\n\n", iteration)
		} /*else {
			fmt.Printf("Pinged:\t\t\t%s (id=%d)\n", participant.NetAddr, node)
			fmt.Printf("Last transaction sent:\t%d\n\n", iteration)
		}*/
	}

	for _, proxy := range proxies {
		proxy.Close()
	}
	fmt.Println("Pinging stopped after ", n, " iterations")
}

<<<<<<< HEAD
func transact(proxy *lachesis.WebsocketLachesisProxy) (string, error) {
=======
func transact(target peers.Peer, nodeId int, proxyAddress string) (string, error) {
	addr := fmt.Sprintf("%s:%d", strings.Split(target.NetAddr, ":")[0], 9000)
	proxy, err := proxy.NewGrpcLachesisProxy(addr, nil)
	if err != nil {
		return "", err
	}
>>>>>>> 887681c2

	// Ethereum txns are ~108 bytes. Bitcoin txns are ~250 bytes. We'll assume
	// our txns are ~120 bytes in size
	var msg [120]byte
	for i := 0; i < 10; i++ {
		// Send 10 txns to the server.
		err := proxy.SubmitTx(msg[:])
		if err != nil {
			return "", err
		}
	}
	// fmt.Println("Submitted tx, ack=", ack)  # `ack` is now `_`

	return "", nil
}<|MERGE_RESOLUTION|>--- conflicted
+++ resolved
@@ -3,40 +3,21 @@
 import (
 	"fmt"
 	"math/rand"
-	"strconv"
 	"strings"
 
 	_ "os"
 	_ "sync"
 
 	"github.com/andrecronje/lachesis/src/peers"
-<<<<<<< HEAD
-	"github.com/andrecronje/lachesis/src/proxy/socket/lachesis"
-	"github.com/sirupsen/logrus"
-=======
 	"github.com/andrecronje/lachesis/src/proxy"
->>>>>>> 887681c2
 )
 
-func PingNodesN(participants []*peers.Peer, p peers.PubKeyPeers, n uint64, logger *logrus.Logger) {
-	proxies := make(map[int]*lachesis.WebsocketLachesisProxy)
-	for _, participant := range participants {
-		node := p[participant.PubKeyHex]
-		host_port := strings.Split(node.NetAddr, ":")
-		port, err := strconv.Atoi(host_port[1])
-		addr := fmt.Sprintf("%s:%d", host_port[0], port-3000 /*9000*/)
-		proxy, err := lachesis.NewWebsocketLachesisProxy(addr, nil, 10*time.Second, logger)
-		if err != nil {
-			fmt.Printf("error:\t\t\t%s\n", err.Error())
-			fmt.Printf("Failed to create WebsocketLachesisProxy:\t\t\t%s (id=%d)\n", participant.NetAddr, node.ID)
-		}
-		proxies[node.ID] = proxy
-	}
+func PingNodesN(participants []*peers.Peer, p peers.PubKeyPeers, n uint64, serviceAddress string) {
 	for iteration := uint64(0); iteration < n; iteration++ {
 		participant := participants[rand.Intn(len(participants))]
 		node := p[participant.PubKeyHex]
 
-		_, err := transact(proxies[node.ID])
+		_, err := transact(*participant, node.ID, serviceAddress)
 
 		if err != nil {
 			fmt.Printf("error:\t\t\t%s\n", err.Error())
@@ -48,22 +29,15 @@
 		}*/
 	}
 
-	for _, proxy := range proxies {
-		proxy.Close()
-	}
-	fmt.Println("Pinging stopped after ", n, " iterations")
+	fmt.Println("Pinging stopped")
 }
 
-<<<<<<< HEAD
-func transact(proxy *lachesis.WebsocketLachesisProxy) (string, error) {
-=======
 func transact(target peers.Peer, nodeId int, proxyAddress string) (string, error) {
 	addr := fmt.Sprintf("%s:%d", strings.Split(target.NetAddr, ":")[0], 9000)
 	proxy, err := proxy.NewGrpcLachesisProxy(addr, nil)
 	if err != nil {
 		return "", err
 	}
->>>>>>> 887681c2
 
 	// Ethereum txns are ~108 bytes. Bitcoin txns are ~250 bytes. We'll assume
 	// our txns are ~120 bytes in size
@@ -77,5 +51,6 @@
 	}
 	// fmt.Println("Submitted tx, ack=", ack)  # `ack` is now `_`
 
+	proxy.Close()
 	return "", nil
 }