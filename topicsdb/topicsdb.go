package topicsdb

import (
	"context"
	"fmt"
	"math"

	"github.com/Fantom-foundation/lachesis-base/inter/idx"
	"github.com/Fantom-foundation/lachesis-base/kvdb"
	"github.com/Fantom-foundation/lachesis-base/kvdb/table"

	"github.com/ethereum/go-ethereum/common"
	"github.com/ethereum/go-ethereum/core/types"
)

<<<<<<< HEAD
const MaxTopicsCount = 1024
=======
const MaxTopicsCount = math.MaxUint8
>>>>>>> a12fc35a

var (
	ErrEmptyTopics = fmt.Errorf("Empty topics")
)

// Index is a specialized indexes for log records storing and fetching.
type Index struct {
	db    kvdb.Store
	table struct {
		// topic+topicN+(blockN+TxHash+logIndex) -> topic_count (where topicN=0 is for address)
		Topic kvdb.Store `table:"t"`
		// (blockN+TxHash+logIndex) -> ordered topic_count topics, blockHash, address, data
		Logrec kvdb.Store `table:"r"`
	}
}

// New Index instance.
func New(db kvdb.Store) *Index {
	tt := &Index{
		db: db,
	}

	table.MigrateTables(&tt.table, tt.db)

	return tt
}

// FindInBlocks returns all log records of block range by pattern. 1st pattern element is an address.
// The same as FindInBlocksAsync but fetches log's body sync.
func (tt *Index) FindInBlocks(ctx context.Context, from, to idx.Block, pattern [][]common.Hash) (logs []*types.Log, err error) {
	err = tt.ForEachInBlocks(
		ctx,
		from, to,
		pattern,
		func(l *types.Log) bool {
			logs = append(logs, l)
			return true
		})

	return
}

// ForEach matches log records by pattern. 1st pattern element is an address.
func (tt *Index) ForEach(ctx context.Context, pattern [][]common.Hash, onLog func(*types.Log) (gonext bool)) error {
	pattern, err := limitPattern(pattern)
	if err != nil {
		return err
	}

	onMatched := func(rec *logrec, complete bool) (gonext bool, err error) {
		if !complete {
			gonext = true
			return
		}

		rec.fetch(tt.table.Logrec)
		if rec.err != nil {
			err = rec.err
			return
		}
		gonext = onLog(rec.result)
		return
	}

	return tt.searchLazy(ctx, pattern, nil, onMatched)
}

// ForEachInBlocks matches log records of block range by pattern. 1st pattern element is an address.
func (tt *Index) ForEachInBlocks(ctx context.Context, from, to idx.Block, pattern [][]common.Hash, onLog func(*types.Log) (gonext bool)) error {
	if from > to {
		return nil
	}

	pattern, err := limitPattern(pattern)
	if err != nil {
		return err
	}

	onMatched := func(rec *logrec, complete bool) (gonext bool, err error) {
		if rec.ID.BlockNumber() > uint64(to) {
			return
		}

		if !complete {
			gonext = true
			return
		}

		rec.fetch(tt.table.Logrec)
		if rec.err != nil {
			err = rec.err
			return
		}
		gonext = onLog(rec.result)
		return
	}

	return tt.searchLazy(ctx, pattern, uintToBytes(uint64(from)), onMatched)
}

func limitPattern(pattern [][]common.Hash) (limited [][]common.Hash, err error) {
	if len(pattern) > MaxTopicsCount {
		limited = make([][]common.Hash, MaxTopicsCount)
	} else {
		limited = make([][]common.Hash, len(pattern))
	}
	copy(limited, pattern)

	ok := false
	for i, variants := range limited {
		ok = ok || len(variants) > 0
		if len(variants) > MaxTopicsCount {
			limited[i] = variants[:MaxTopicsCount]
		}
	}
	if !ok {
		err = ErrEmptyTopics
		return
	}

	return
}

// MustPush calls Write() and panics if error.
func (tt *Index) MustPush(recs ...*types.Log) {
	err := tt.Push(recs...)
	if err != nil {
		panic(err)
	}
}

// Write log record to database.
func (tt *Index) Push(recs ...*types.Log) error {
	for _, rec := range recs {
		var (
			id    = NewID(rec.BlockNumber, rec.TxHash, rec.Index)
			count = posToBytes(uint8(len(rec.Topics)))
			pos   uint8
		)
		pushIndex := func(topic common.Hash) error {
			key := topicKey(topic, pos, id)
			if err := tt.table.Topic.Put(key, count); err != nil {
				return err
			}
			pos++
			return nil
		}

		if err := pushIndex(rec.Address.Hash()); err != nil {
			return err
		}

		buf := make([]byte, 0, common.HashLength*len(rec.Topics)+common.HashLength+common.AddressLength+len(rec.Data))
		for j, topic := range rec.Topics {
			if j >= MaxTopicsCount {
				break // to don't overflow the pos
			}
			if err := pushIndex(topic); err != nil {
				return err
			}
			buf = append(buf, topic.Bytes()...)
		}

		buf = append(buf, rec.BlockHash.Bytes()...)
		buf = append(buf, rec.Address.Bytes()...)
		buf = append(buf, rec.Data...)

		if err := tt.table.Logrec.Put(id.Bytes(), buf); err != nil {
			return err
		}
	}

	return nil
}<|MERGE_RESOLUTION|>--- conflicted
+++ resolved
@@ -3,7 +3,6 @@
 import (
 	"context"
 	"fmt"
-	"math"
 
 	"github.com/Fantom-foundation/lachesis-base/inter/idx"
 	"github.com/Fantom-foundation/lachesis-base/kvdb"
@@ -13,11 +12,9 @@
 	"github.com/ethereum/go-ethereum/core/types"
 )
 
-<<<<<<< HEAD
 const MaxTopicsCount = 1024
-=======
-const MaxTopicsCount = math.MaxUint8
->>>>>>> a12fc35a
+
+//const MaxTopicsCount = math.MaxUint8
 
 var (
 	ErrEmptyTopics = fmt.Errorf("Empty topics")
