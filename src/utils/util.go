package utils

import (
	"encoding/hex"
	"net"
	"strconv"
	"sync/atomic"
	"testing"
)

<<<<<<< HEAD
var startBase uint32 = 12000

// GetUnusedNetAddr return array of n unused ports starting with base port
// NB: addresses 1-1024 are reserved for non-root users;
func GetUnusedNetAddr(n int, t testing.TB) []string {
	idx := int(0)
	base := atomic.AddUint32(&startBase, 100)
	addresses := make([]string, n)
	for i := int(base); i < 65536; i++ {
		addrStr := "127.0.0.1:" + strconv.Itoa(i)
		addr, err := net.ResolveTCPAddr("tcp", addrStr)
		if err != nil {
			t.Fatalf("err: %v", err)
		}

		l, err := net.ListenTCP("tcp", addr)
		if err != nil {
			continue
		}
		defer l.Close()
		t.Logf("Unused port %s is chosen", addrStr)
		addresses[idx] = addrStr
		idx++
		if idx == n {
			return addresses
		}
=======
// GetUnusedNetAddr source: https://gist.github.com/montanaflynn/b59c058ce2adc18f31d6
func GetUnusedNetAddr(t testing.TB) string {
	// Create a new server without specifying a port
	// which will result in an open port being chosen
	server, err := net.Listen("tcp", ":0")
	// If there's an error it likely means no ports
	// are available or something else prevented finding
	// an open port
	if err != nil {
		t.Fatalf("err: %v", err)
	}
	defer func() {
		if err := server.Close(); err != nil {
			t.Fatal(err)
		}
	}()
	hostString := server.Addr().String()
	// Split the host from the port
	_, portString, err := net.SplitHostPort(hostString)
	if err != nil {
		t.Fatalf("err: %v", err)
	}
	// Return the port as an int
	port, err := strconv.Atoi(portString)
	if err != nil {
		t.Fatalf("err: %v", err)
>>>>>>> b7ee43c8
	}
	t.Fatalf("No free port left!!!")
	return addresses
}

// HashFromHex converts hex string to bytes.
func HashFromHex(s string) []byte {
	if len(s) > 1 {
		if s[0:2] == "0x" || s[0:2] == "0X" {
			s = s[2:]
		}
	}
	if len(s)%2 == 1 {
		s = "0" + s
	}
	h, _ := hex.DecodeString(s)
	return h
}

// FreePort gets free network port on host.
func FreePort(network string) (port uint16) {
	addr, err := net.ResolveTCPAddr(network, "localhost:0")
	if err != nil {
		panic(err)
	}

	l, err := net.ListenTCP(network, addr)
	if err != nil {
		panic(err)
	}
	defer func() {
		if err := l.Close(); err != nil {
			panic(err)
		}
	}()
	return uint16(l.Addr().(*net.TCPAddr).Port)
}<|MERGE_RESOLUTION|>--- conflicted
+++ resolved
@@ -8,7 +8,6 @@
 	"testing"
 )
 
-<<<<<<< HEAD
 var startBase uint32 = 12000
 
 // GetUnusedNetAddr return array of n unused ports starting with base port
@@ -28,41 +27,17 @@
 		if err != nil {
 			continue
 		}
-		defer l.Close()
+		defer func() {
+			if err := l.Close(); err != nil {
+				t.Fatal(err)
+			}
+		}()
 		t.Logf("Unused port %s is chosen", addrStr)
 		addresses[idx] = addrStr
 		idx++
 		if idx == n {
 			return addresses
 		}
-=======
-// GetUnusedNetAddr source: https://gist.github.com/montanaflynn/b59c058ce2adc18f31d6
-func GetUnusedNetAddr(t testing.TB) string {
-	// Create a new server without specifying a port
-	// which will result in an open port being chosen
-	server, err := net.Listen("tcp", ":0")
-	// If there's an error it likely means no ports
-	// are available or something else prevented finding
-	// an open port
-	if err != nil {
-		t.Fatalf("err: %v", err)
-	}
-	defer func() {
-		if err := server.Close(); err != nil {
-			t.Fatal(err)
-		}
-	}()
-	hostString := server.Addr().String()
-	// Split the host from the port
-	_, portString, err := net.SplitHostPort(hostString)
-	if err != nil {
-		t.Fatalf("err: %v", err)
-	}
-	// Return the port as an int
-	port, err := strconv.Atoi(portString)
-	if err != nil {
-		t.Fatalf("err: %v", err)
->>>>>>> b7ee43c8
 	}
 	t.Fatalf("No free port left!!!")
 	return addresses
