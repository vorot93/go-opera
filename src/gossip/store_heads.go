package gossip

import (
	"github.com/Fantom-foundation/go-lachesis/src/hash"
	"github.com/Fantom-foundation/go-lachesis/src/inter/idx"
)

func (s *Store) DelHead(epoch idx.Epoch, id hash.Event) {
	es := s.getEpochStore(epoch)
	if es == nil {
		return
	}

	key := id.Bytes()

	if err := es.Heads.Delete(key); err != nil {
		s.Fatal(err)
	}
}

func (s *Store) AddHead(epoch idx.Epoch, id hash.Event) {
	es := s.getEpochStore(epoch)
	if es == nil {
		return
	}

	key := id.Bytes()

	if err := es.Heads.Put(key, []byte{}); err != nil {
		s.Fatal(err)
	}
}

func (s *Store) IsHead(epoch idx.Epoch, id hash.Event) bool {
	es := s.getEpochStore(epoch)
	if es == nil {
		return false
	}

	key := id.Bytes()

	ok, err := es.Heads.Has(key)
	if err != nil {
		s.Fatal(err)
	}
	return ok
}

<<<<<<< HEAD
// GetHeads returns all the events with no descendants
func (s *Store) GetHeads(epoch idx.SuperFrame) hash.Events {
=======
// GetHeads returns all the events with no descendants.
func (s *Store) GetHeads(epoch idx.Epoch) hash.Events {
>>>>>>> 84bcb547
	es := s.getEpochStore(epoch)
	if es == nil {
		return nil
	}

	res := make(hash.Events, 0, 100)

	it := es.Heads.NewIterator()
	for it.Next() {
		res.Add(hash.BytesToEvent(it.Key()))
	}
	if it.Error() != nil {
		s.Fatal(it.Error())
	}
	it.Release()

	return res
}<|MERGE_RESOLUTION|>--- conflicted
+++ resolved
@@ -46,13 +46,8 @@
 	return ok
 }
 
-<<<<<<< HEAD
 // GetHeads returns all the events with no descendants
-func (s *Store) GetHeads(epoch idx.SuperFrame) hash.Events {
-=======
-// GetHeads returns all the events with no descendants.
 func (s *Store) GetHeads(epoch idx.Epoch) hash.Events {
->>>>>>> 84bcb547
 	es := s.getEpochStore(epoch)
 	if es == nil {
 		return nil
