package posnode

import (
	"context"
	"sort"
	"sync"
	"sync/atomic"
	"time"

	"github.com/pkg/errors"
	"google.golang.org/grpc"

	"github.com/Fantom-foundation/go-lachesis/src/posnode/api"
)

type (
	// connection wraps grpc.ClientConn
	connection struct {
		*grpc.ClientConn
		addr    string
		created time.Time
		used    int
	}

	// connPool is connections to peers.
	connPool struct {
		cache map[string]*connection
		size  int

		connectTimeout time.Duration
		opts           []grpc.DialOption

		sync.RWMutex
	}
)

func (n *Node) initClient() {
	if n.connPool.cache != nil {
		return
	}
	n.connPool.size = peersCount * 2
	n.connPool.cache = make(map[string]*connection, n.connPool.size)
	n.connPool.connectTimeout = n.conf.ConnectTimeout
}

// ConnectTo connects to other node service.
func (n *Node) ConnectTo(peer *Peer) (client api.NodeClient, free func(), fail func(error), err error) {
	addr := n.NetAddrOf(peer.Host)
	n.log.Debugf("connect to %s", addr)

<<<<<<< HEAD
	c, err := n.connPool.Get(addr)
=======
	conn, err := grpc.DialContext(ctx, addr, append(n.client.opts, grpc.WithInsecure(), grpc.WithUnaryInterceptor(api.ClientInterceptor(n.ID.Hex(), n.key)), grpc.WithBlock())...)
>>>>>>> 1880ee22
	if err != nil {
		err = errors.Wrapf(err, "connect to: %s", addr)
		n.log.Warn(err)
		return
	}

	// used should be decremented once
	var released uint32
	free = func() {
		count := atomic.CompareAndSwapUint32(&released, 0, 1)
		n.connPool.Release(c, count, nil)
	}
	fail = func(err error) {
		count := atomic.CompareAndSwapUint32(&released, 0, 1)
		n.connPool.Release(c, count, err)
	}

	client = api.NewNodeClient(c.ClientConn)

	return
}

/*
 * connectionPool utils:
 */

func (cc *connPool) Get(addr string) (*connection, error) {
	cc.Lock()
	defer cc.Unlock()

	conn := cc.cache[addr]
	if conn == nil {
		// make new
		var err error
		conn, err = cc.newConn(addr)
		if err != nil {
			return nil, err
		}
		cc.cache[addr] = conn

		if len(cc.cache) >= cc.size {
			go cc.Clean()
		}
	}

	conn.used += 1

	return conn, nil
}

func (cc *connPool) Release(c *connection, count bool, err error) {
	cc.Lock()
	defer cc.Unlock()

	if count {
		c.used -= 1
	}

	// try to close if error now or before
	if cached := cc.cache[c.addr]; err != nil || c != cached {
		if c == cached {
			delete(cc.cache, c.addr)
		}
		if c.used < 1 {
			c.Close()
		}
	}
}

func (cc *connPool) Clean() {
	cc.Lock()
	defer cc.Unlock()

	if len(cc.cache) < cc.size {
		return
	}

	all := make([]*connection, 0, len(cc.cache))
	for _, c := range cc.cache {
		all = append(all, c)
	}
	sort.Sort(byCreation(all))
	old := all[cc.size/2:]

	for _, c := range old {
		if cached := cc.cache[c.addr]; c == cached {
			delete(cc.cache, c.addr)
		}
	}
}

func (сс *connPool) newConn(addr string) (*connection, error) {
	ctx, cancel := context.WithTimeout(context.Background(), сс.connectTimeout)
	defer cancel()

	// TODO: secure connection
	conn, err := grpc.DialContext(ctx, addr, append(сс.opts, grpc.WithInsecure(), grpc.WithBlock())...)
	if err != nil {
		return nil, err
	}

	return &connection{
		ClientConn: conn,
		addr:       addr,
		created:    time.Now(),
	}, nil
}

/*
 * sorting:
 */

type byCreation []*connection

func (s byCreation) Len() int { return len(s) }

func (s byCreation) Swap(i, j int) { s[i], s[j] = s[i], s[j] }

func (s byCreation) Less(i, j int) bool {
	return s[i].created.Before(s[j].created)
}<|MERGE_RESOLUTION|>--- conflicted
+++ resolved
@@ -41,6 +41,10 @@
 	n.connPool.size = peersCount * 2
 	n.connPool.cache = make(map[string]*connection, n.connPool.size)
 	n.connPool.connectTimeout = n.conf.ConnectTimeout
+
+	n.connPool.opts = append(n.connPool.opts,
+		grpc.WithInsecure(),
+		grpc.WithUnaryInterceptor(api.ClientInterceptor(n.ID.Hex(), n.key)))
 }
 
 // ConnectTo connects to other node service.
@@ -48,11 +52,7 @@
 	addr := n.NetAddrOf(peer.Host)
 	n.log.Debugf("connect to %s", addr)
 
-<<<<<<< HEAD
 	c, err := n.connPool.Get(addr)
-=======
-	conn, err := grpc.DialContext(ctx, addr, append(n.client.opts, grpc.WithInsecure(), grpc.WithUnaryInterceptor(api.ClientInterceptor(n.ID.Hex(), n.key)), grpc.WithBlock())...)
->>>>>>> 1880ee22
 	if err != nil {
 		err = errors.Wrapf(err, "connect to: %s", addr)
 		n.log.Warn(err)
@@ -148,8 +148,7 @@
 	ctx, cancel := context.WithTimeout(context.Background(), сс.connectTimeout)
 	defer cancel()
 
-	// TODO: secure connection
-	conn, err := grpc.DialContext(ctx, addr, append(сс.opts, grpc.WithInsecure(), grpc.WithBlock())...)
+	conn, err := grpc.DialContext(ctx, addr, append(сс.opts, grpc.WithBlock())...)
 	if err != nil {
 		return nil, err
 	}
