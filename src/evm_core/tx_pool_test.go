--- conflicted
+++ resolved
@@ -32,13 +32,9 @@
 type testBlockChain struct {
 	statedb       *state.StateDB
 	gasLimit      uint64
-<<<<<<< HEAD
-	chainHeadFeed *event.Feed
+	chainHeadFeed *notify.Feed
 
 	sync.RWMutex
-=======
-	chainHeadFeed *notify.Feed
->>>>>>> 5475c6e4
 }
 
 func (bc *testBlockChain) CurrentBlock() *EvmBlock {
@@ -86,7 +82,7 @@
 
 func setupTxPool(bb ...balance) *TxPool {
 	statedb, _ := state.New(common.Hash{}, state.NewDatabase(rawdb.NewMemoryDatabase()))
-<<<<<<< HEAD
+
 	for _, b := range bb {
 		statedb.AddBalance(b.Addr, b.Amount)
 	}
@@ -94,11 +90,8 @@
 	blockchain := &testBlockChain{
 		statedb:       statedb,
 		gasLimit:      1000000,
-		chainHeadFeed: new(event.Feed),
-	}
-=======
-	blockchain := &testBlockChain{statedb, 1000000, new(notify.Feed)}
->>>>>>> 5475c6e4
+		chainHeadFeed: new(notify.Feed),
+	}
 
 	pool := NewTxPool(testTxPoolConfig, params.TestChainConfig, blockchain)
 
@@ -205,15 +198,12 @@
 
 	// setup pool with 2 transaction in it
 	statedb.SetBalance(address, new(big.Int).SetUint64(params.Ether))
-<<<<<<< HEAD
+
 	blockchain := &testChain{&testBlockChain{
 		statedb:       statedb,
 		gasLimit:      1000000000,
-		chainHeadFeed: new(event.Feed),
+		chainHeadFeed: new(notify.Feed),
 	}, address, &trigger}
-=======
-	blockchain := &testChain{&testBlockChain{statedb, 1000000000, new(notify.Feed)}, address, &trigger}
->>>>>>> 5475c6e4
 
 	tx0 := transaction(0, 100000, key)
 	tx1 := transaction(1, 100000, key)
@@ -365,18 +355,11 @@
 	key, _ := crypto.GenerateKey()
 	addr := crypto.PubkeyToAddress(key.PublicKey)
 
-<<<<<<< HEAD
 	pool := setupTxPool(balance{
 		Addr:   addr,
 		Amount: big.NewInt(100000000000000),
 	})
 	defer pool.Stop()
-=======
-		pool.chain = &testBlockChain{statedb, 1000000, new(notify.Feed)}
-		<-pool.requestReset(nil, nil)
-	}
-	resetState()
->>>>>>> 5475c6e4
 
 	<-pool.requestReset(nil, nil)
 	tx := transaction(0, 100000, key)
@@ -398,18 +381,11 @@
 	key, _ := crypto.GenerateKey()
 	addr := crypto.PubkeyToAddress(key.PublicKey)
 
-<<<<<<< HEAD
 	pool := setupTxPool(balance{
 		Addr:   addr,
 		Amount: big.NewInt(100000000000000),
 	})
 	defer pool.Stop()
-=======
-		pool.chain = &testBlockChain{statedb, 1000000, new(notify.Feed)}
-		<-pool.requestReset(nil, nil)
-	}
-	resetState()
->>>>>>> 5475c6e4
 
 	signer := types.HomesteadSigner{}
 	tx1, _ := types.SignTx(types.NewTransaction(0, common.Address{}, big.NewInt(100), 100000, big.NewInt(1), nil), signer, key)
@@ -600,15 +576,12 @@
 
 	// Create the pool to test the postponing with
 	statedb, _ := state.New(common.Hash{}, state.NewDatabase(rawdb.NewMemoryDatabase()))
-<<<<<<< HEAD
+
 	blockchain := &testBlockChain{
 		statedb:       statedb,
 		gasLimit:      1000000,
-		chainHeadFeed: new(event.Feed),
-	}
-=======
-	blockchain := &testBlockChain{statedb, 1000000, new(notify.Feed)}
->>>>>>> 5475c6e4
+		chainHeadFeed: new(notify.Feed),
+	}
 
 	pool := NewTxPool(testTxPoolConfig, params.TestChainConfig, blockchain)
 	defer pool.Stop()
@@ -823,15 +796,12 @@
 
 	// Create the pool to test the limit enforcement with
 	statedb, _ := state.New(common.Hash{}, state.NewDatabase(rawdb.NewMemoryDatabase()))
-<<<<<<< HEAD
+
 	blockchain := &testBlockChain{
 		statedb:       statedb,
 		gasLimit:      1000000,
-		chainHeadFeed: new(event.Feed),
-	}
-=======
-	blockchain := &testBlockChain{statedb, 1000000, new(notify.Feed)}
->>>>>>> 5475c6e4
+		chainHeadFeed: new(notify.Feed),
+	}
 
 	config := testTxPoolConfig
 	config.NoLocals = nolocals
@@ -919,15 +889,12 @@
 
 	// Create the pool to test the non-expiration enforcement
 	statedb, _ := state.New(common.Hash{}, state.NewDatabase(rawdb.NewMemoryDatabase()))
-<<<<<<< HEAD
+
 	blockchain := &testBlockChain{
 		statedb:       statedb,
 		gasLimit:      1000000,
-		chainHeadFeed: new(event.Feed),
-	}
-=======
-	blockchain := &testBlockChain{statedb, 1000000, new(notify.Feed)}
->>>>>>> 5475c6e4
+		chainHeadFeed: new(notify.Feed),
+	}
 
 	config := testTxPoolConfig
 	config.Lifetime = time.Second
@@ -1031,15 +998,12 @@
 
 	// Create the pool to test the limit enforcement with
 	statedb, _ := state.New(common.Hash{}, state.NewDatabase(rawdb.NewMemoryDatabase()))
-<<<<<<< HEAD
+
 	blockchain := &testBlockChain{
 		statedb:       statedb,
 		gasLimit:      1000000,
-		chainHeadFeed: new(event.Feed),
-	}
-=======
-	blockchain := &testBlockChain{statedb, 1000000, new(notify.Feed)}
->>>>>>> 5475c6e4
+		chainHeadFeed: new(notify.Feed),
+	}
 
 	config := testTxPoolConfig
 	config.GlobalSlots = config.AccountSlots * 10
@@ -1085,15 +1049,12 @@
 
 	// Create the pool to test the limit enforcement with
 	statedb, _ := state.New(common.Hash{}, state.NewDatabase(rawdb.NewMemoryDatabase()))
-<<<<<<< HEAD
+
 	blockchain := &testBlockChain{
 		statedb:       statedb,
 		gasLimit:      1000000,
-		chainHeadFeed: new(event.Feed),
-	}
-=======
-	blockchain := &testBlockChain{statedb, 1000000, new(notify.Feed)}
->>>>>>> 5475c6e4
+		chainHeadFeed: new(notify.Feed),
+	}
 
 	config := testTxPoolConfig
 	config.AccountSlots = 2
@@ -1127,15 +1088,12 @@
 
 	// Create the pool to test the limit enforcement with
 	statedb, _ := state.New(common.Hash{}, state.NewDatabase(rawdb.NewMemoryDatabase()))
-<<<<<<< HEAD
+
 	blockchain := &testBlockChain{
 		statedb:       statedb,
 		gasLimit:      1000000,
-		chainHeadFeed: new(event.Feed),
-	}
-=======
-	blockchain := &testBlockChain{statedb, 1000000, new(notify.Feed)}
->>>>>>> 5475c6e4
+		chainHeadFeed: new(notify.Feed),
+	}
 
 	config := testTxPoolConfig
 	config.GlobalSlots = 1
@@ -1183,15 +1141,12 @@
 
 	// Create the pool to test the pricing enforcement with
 	statedb, _ := state.New(common.Hash{}, state.NewDatabase(rawdb.NewMemoryDatabase()))
-<<<<<<< HEAD
+
 	blockchain := &testBlockChain{
 		statedb:       statedb,
 		gasLimit:      1000000,
-		chainHeadFeed: new(event.Feed),
-	}
-=======
-	blockchain := &testBlockChain{statedb, 1000000, new(notify.Feed)}
->>>>>>> 5475c6e4
+		chainHeadFeed: new(notify.Feed),
+	}
 
 	pool := NewTxPool(testTxPoolConfig, params.TestChainConfig, blockchain)
 	defer pool.Stop()
@@ -1312,15 +1267,12 @@
 
 	// Create the pool to test the pricing enforcement with
 	statedb, _ := state.New(common.Hash{}, state.NewDatabase(rawdb.NewMemoryDatabase()))
-<<<<<<< HEAD
+
 	blockchain := &testBlockChain{
 		statedb:       statedb,
 		gasLimit:      1000000,
-		chainHeadFeed: new(event.Feed),
-	}
-=======
-	blockchain := &testBlockChain{statedb, 1000000, new(notify.Feed)}
->>>>>>> 5475c6e4
+		chainHeadFeed: new(notify.Feed),
+	}
 
 	pool := NewTxPool(testTxPoolConfig, params.TestChainConfig, blockchain)
 	defer pool.Stop()
@@ -1382,15 +1334,12 @@
 
 	// Create the pool to test the pricing enforcement with
 	statedb, _ := state.New(common.Hash{}, state.NewDatabase(rawdb.NewMemoryDatabase()))
-<<<<<<< HEAD
+
 	blockchain := &testBlockChain{
 		statedb:       statedb,
 		gasLimit:      1000000,
-		chainHeadFeed: new(event.Feed),
-	}
-=======
-	blockchain := &testBlockChain{statedb, 1000000, new(notify.Feed)}
->>>>>>> 5475c6e4
+		chainHeadFeed: new(notify.Feed),
+	}
 
 	config := testTxPoolConfig
 	config.GlobalSlots = 2
@@ -1496,15 +1445,12 @@
 
 	// Create the pool to test the pricing enforcement with
 	statedb, _ := state.New(common.Hash{}, state.NewDatabase(rawdb.NewMemoryDatabase()))
-<<<<<<< HEAD
+
 	blockchain := &testBlockChain{
 		statedb:       statedb,
 		gasLimit:      1000000,
-		chainHeadFeed: new(event.Feed),
-	}
-=======
-	blockchain := &testBlockChain{statedb, 1000000, new(notify.Feed)}
->>>>>>> 5475c6e4
+		chainHeadFeed: new(notify.Feed),
+	}
 
 	config := testTxPoolConfig
 	config.GlobalSlots = 128
@@ -1570,15 +1516,12 @@
 
 	// Create the pool to test the pricing enforcement with
 	statedb, _ := state.New(common.Hash{}, state.NewDatabase(rawdb.NewMemoryDatabase()))
-<<<<<<< HEAD
+
 	blockchain := &testBlockChain{
 		statedb:       statedb,
 		gasLimit:      1000000,
-		chainHeadFeed: new(event.Feed),
-	}
-=======
-	blockchain := &testBlockChain{statedb, 1000000, new(notify.Feed)}
->>>>>>> 5475c6e4
+		chainHeadFeed: new(notify.Feed),
+	}
 
 	pool := NewTxPool(testTxPoolConfig, params.TestChainConfig, blockchain)
 	defer pool.Stop()
@@ -1673,15 +1616,12 @@
 
 	// Create the original pool to inject transaction into the journal
 	statedb, _ := state.New(common.Hash{}, state.NewDatabase(rawdb.NewMemoryDatabase()))
-<<<<<<< HEAD
+
 	blockchain := &testBlockChain{
 		statedb:       statedb,
 		gasLimit:      1000000,
-		chainHeadFeed: new(event.Feed),
-	}
-=======
-	blockchain := &testBlockChain{statedb, 1000000, new(notify.Feed)}
->>>>>>> 5475c6e4
+		chainHeadFeed: new(notify.Feed),
+	}
 
 	config := testTxPoolConfig
 	config.NoLocals = nolocals
@@ -1723,15 +1663,12 @@
 	// Terminate the old pool, bump the local nonce, create a new pool and ensure relevant transaction survive
 	pool.Stop()
 	statedb.SetNonce(crypto.PubkeyToAddress(local.PublicKey), 1)
-<<<<<<< HEAD
+
 	blockchain = &testBlockChain{
 		statedb:       statedb,
 		gasLimit:      1000000,
-		chainHeadFeed: new(event.Feed),
-	}
-=======
-	blockchain = &testBlockChain{statedb, 1000000, new(notify.Feed)}
->>>>>>> 5475c6e4
+		chainHeadFeed: new(notify.Feed),
+	}
 
 	pool = NewTxPool(config, params.TestChainConfig, blockchain)
 
@@ -1758,15 +1695,13 @@
 	pool.Stop()
 
 	statedb.SetNonce(crypto.PubkeyToAddress(local.PublicKey), 1)
-<<<<<<< HEAD
+
 	blockchain = &testBlockChain{
 		statedb:       statedb,
 		gasLimit:      1000000,
-		chainHeadFeed: new(event.Feed),
-	}
-=======
-	blockchain = &testBlockChain{statedb, 1000000, new(notify.Feed)}
->>>>>>> 5475c6e4
+		chainHeadFeed: new(notify.Feed),
+	}
+
 	pool = NewTxPool(config, params.TestChainConfig, blockchain)
 
 	pending, queued = pool.Stats()
@@ -1795,15 +1730,12 @@
 
 	// Create the pool to test the status retrievals with
 	statedb, _ := state.New(common.Hash{}, state.NewDatabase(rawdb.NewMemoryDatabase()))
-<<<<<<< HEAD
+
 	blockchain := &testBlockChain{
 		statedb:       statedb,
 		gasLimit:      1000000,
-		chainHeadFeed: new(event.Feed),
-	}
-=======
-	blockchain := &testBlockChain{statedb, 1000000, new(notify.Feed)}
->>>>>>> 5475c6e4
+		chainHeadFeed: new(notify.Feed),
+	}
 
 	pool := NewTxPool(testTxPoolConfig, params.TestChainConfig, blockchain)
 	defer pool.Stop()
