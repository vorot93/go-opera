syntax = "proto3";
package wire;

message EventDescr {
  bytes Creator = 1;
  bytes Hash = 2;
}

message Frame {
  uint32 Index = 1;
<<<<<<< HEAD
  repeated Flag FlagTable = 2;
  repeated EventDescr ClothoCandidates = 3;
  bytes Balances = 4;
  uint64 timeOffset = 5;
  uint64 timeRatio = 6;
=======
  repeated EventDescr Events = 2;
  repeated EventDescr Roots = 3;
>>>>>>> 39139c80
}<|MERGE_RESOLUTION|>--- conflicted
+++ resolved
@@ -8,14 +8,8 @@
 
 message Frame {
   uint32 Index = 1;
-<<<<<<< HEAD
-  repeated Flag FlagTable = 2;
-  repeated EventDescr ClothoCandidates = 3;
-  bytes Balances = 4;
-  uint64 timeOffset = 5;
-  uint64 timeRatio = 6;
-=======
   repeated EventDescr Events = 2;
   repeated EventDescr Roots = 3;
->>>>>>> 39139c80
+  uint64 timeOffset = 4;
+  uint64 timeRatio = 5;
 }